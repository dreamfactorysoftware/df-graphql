{
    "name": "dreamfactory/df-graphql",
    "description": "GraphQL for DreamFactory",
    "keywords": ["dreamfactory", "laravel", "graphql", "react"],
    "authors": [
        {
            "name": "Lee Hicks",
            "email": "leehicks@dreamfactory.com"
        }
    ],
    "support":     {
        "email":  "dspsupport@dreamfactory.com",
        "source": "https://github.com/dreamfactorysoftware/df-graphql",
        "issues": "https://github.com/dreamfactorysoftware/df-graphql/issues",
        "wiki":   "https://wiki.dreamfactory.com"
    },
    "license": "MIT",
    "type": "project",
    "require": {
        "php": ">=5.5.9",
<<<<<<< HEAD
        "dreamfactory/df-core": "~0.15.1",
        "illuminate/support": "5.1.*|5.2.*|5.3.*|5.4.*|5.5.*",
=======
        "dreamfactory/df-core": "~0.14.0",
        "illuminate/support": "5.1.*|5.2.*|5.3.*|5.4.*|5.5.*|5.6.*",
>>>>>>> 69a6883e
        "webonyx/graphql-php": "~0.10.2"
    },
    "require-dev": {
        "orchestra/testbench": "3.1.*|3.2.*|3.3.*|3.4.*|3.5.*",
        "fzaninotto/faker": "~1.4",
        "mockery/mockery": "0.9.*",
        "phpunit/phpunit": "~4.0|~5.0|~5.7|~6.0|~7.0"
    },
    "autoload": {
        "psr-4": {
            "DreamFactory\\Core\\GraphQL\\": "src/"
        }
    },
    "autoload-dev": {
        "classmap": [
            "tests/"
        ]
    },
    "extra": {
        "branch-alias": {
            "dev-develop": "0.1.x-dev"
        },
        "laravel": {
            "providers": [
                "DreamFactory\\Core\\GraphQL\\ServiceProvider"
            ],
            "aliases": {
                "GraphQL": "DreamFactory\\Core\\GraphQL\\Facades\\GraphQL"
            }
        }
    }
}<|MERGE_RESOLUTION|>--- conflicted
+++ resolved
@@ -18,13 +18,8 @@
     "type": "project",
     "require": {
         "php": ">=5.5.9",
-<<<<<<< HEAD
         "dreamfactory/df-core": "~0.15.1",
-        "illuminate/support": "5.1.*|5.2.*|5.3.*|5.4.*|5.5.*",
-=======
-        "dreamfactory/df-core": "~0.14.0",
         "illuminate/support": "5.1.*|5.2.*|5.3.*|5.4.*|5.5.*|5.6.*",
->>>>>>> 69a6883e
         "webonyx/graphql-php": "~0.10.2"
     },
     "require-dev": {
